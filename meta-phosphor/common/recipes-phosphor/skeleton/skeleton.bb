--- conflicted
+++ resolved
@@ -16,16 +16,10 @@
 DEPENDS += "glib-2.0"
 RDEPENDS_${PN} += "python-subprocess python-tftpy"
 SRC_URI += "git://github.com/openbmc/skeleton"
-#SRC_URI += "file:///home/njames/openbmc/skeleton"
 
-<<<<<<< HEAD
-SRCREV = "b4914ad2a185f8febfe79f1b794bb816d6b12621"
-=======
 SRCREV = "47750bc1c06aebda189f2e8d7862c9d9b9ffe35b"
->>>>>>> d0b28793
 
 S = "${WORKDIR}/git"
-#S = "${WORKDIR}/home/njames/skeleton/"
 
 do_compile() {
         oe_runmake all
@@ -37,7 +31,4 @@
                 install $i ${D}/${sbindir}
         done
         install ${S}/bin/libopenbmc_intf.so ${D}/${libdir}
-        install ${S}/bin/console ${D}/${sbindir}
-        install ${S}/bin/gpio2num ${D}/${sbindir}
-        install ${S}/bin/obmcutil ${D}/${sbindir}
 }