--- conflicted
+++ resolved
@@ -6,10 +6,6 @@
             ${LAYERDIR}/recipes-*/*/*.bbappend"
 
 BBFILE_COLLECTIONS += "evb-npcm750"
-<<<<<<< HEAD
 BBFILE_PATTERN_evb-npcm750 = "^${LAYERDIR}/"
-LAYERSERIES_COMPAT_evb-npcm750 = "honister kirkstone"
-=======
 BBFILE_PATTERN_evb-npcm750 = ""
-LAYERSERIES_COMPAT_evb-npcm750 = "kirkstone langdale"
->>>>>>> 54c8b29f
+LAYERSERIES_COMPAT_evb-npcm750 = "kirkstone langdale"