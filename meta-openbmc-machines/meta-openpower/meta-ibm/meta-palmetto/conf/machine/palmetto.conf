--- conflicted
+++ resolved
@@ -9,8 +9,4 @@
 UBOOT_ENTRYPOINT = "0x40008000"
 UBOOT_LOADADDRESS = "0x40008000"
 
-FLASH_SIZE = "32768"
-<<<<<<< HEAD
-=======
-SERIAL_CONSOLE = "ttyS4"
->>>>>>> d3ee5e4f
+FLASH_SIZE = "32768"