SUMMARY = "TIP FW for NPCM8XX (Arbel) devices"
DESCRIPTION = "TIP FW for NPCM8XX (Arbel) devices"
HOMEPAGE = "https://github.com/Nuvoton-Israel/npcm8xx-tip-fw"
LICENSE = "MIT"
LIC_FILES_CHKSUM = "file://LICENSE;md5=f789971f29c65e31dbb33ed209b4dc91"

TIP_FW = "Kmt_TipFwL0_Skmt_TipFwL1.bin"
S = "${WORKDIR}/git"

SRC_URI = "git://github.com/Nuvoton-Israel/npcm8xx-tip-fw;branch=main;protocol=https"

inherit deploy
do_deploy () {
<<<<<<< HEAD
    install -D -m 644 ${OUTPUT_DEV}/${TIP_FW} ${DEPLOYDIR}/${TIP_FW}
=======
    install -D -m 644 ${OUTPUT_BIN}/${TIP_FW} ${DEPLOYDIR}/${TIP_FW}
>>>>>>> 4483df75
}

addtask deploy before do_build after do_compile<|MERGE_RESOLUTION|>--- conflicted
+++ resolved
@@ -11,11 +11,7 @@
 
 inherit deploy
 do_deploy () {
-<<<<<<< HEAD
-    install -D -m 644 ${OUTPUT_DEV}/${TIP_FW} ${DEPLOYDIR}/${TIP_FW}
-=======
     install -D -m 644 ${OUTPUT_BIN}/${TIP_FW} ${DEPLOYDIR}/${TIP_FW}
->>>>>>> 4483df75
 }
 
 addtask deploy before do_build after do_compile