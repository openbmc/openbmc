SUMMARY = "OpenBMC for Ampere - Applications"
PR = "r1"

inherit packagegroup
inherit obmc-phosphor-utils

PROVIDES = "${PACKAGES}"
PACKAGES = " \
        ${PN}-chassis \
        ${PN}-flash \
        ${PN}-system \
        ${PN}-fans \
        "

PROVIDES += "virtual/obmc-chassis-mgmt"
PROVIDES += "virtual/obmc-flash-mgmt"
PROVIDES += "virtual/obmc-system-mgmt"
PROVIDES += "virtual/obmc-fan-mgmt"

RPROVIDES_${PN}-chassis += "virtual-obmc-chassis-mgmt"
RPROVIDES_${PN}-flash += "virtual-obmc-flash-mgmt"
RPROVIDES_${PN}-system += "virtual-obmc-system-mgmt"
RPROVIDES_${PN}-fans += "virtual-obmc-fan-mgmt"

SUMMARY_${PN}-chassis = "Ampere Chassis"
RDEPENDS_${PN}-chassis = " \
	obmc-phosphor-buttons-signals \
	obmc-phosphor-buttons-handler \
	obmc-op-control-power \
        ampere-hostctrl \
        tempevent-log \
        phosphor-hostlogger \
        phosphor-sel-logger \
        phosphor-logging \
        "

SUMMARY_${PN}-flash = "Ampere Flash"
RDEPENDS_${PN}-flash = " \
        ampere-flash-utils \
        "
SUMMARY_${PN}-fans = "Ampere Fans"
RDEPENDS_${PN}-fans = " \
        "

SUMMARY_${PN}-system = "Ampere System"
RDEPENDS_${PN}-system = " \
        ampere-ipmi-oem \
        ampere-boot-progress \
<<<<<<< HEAD
=======
        openocd \
        ampere-power-logger \
>>>>>>> 89e675ec
        "<|MERGE_RESOLUTION|>--- conflicted
+++ resolved
@@ -46,9 +46,6 @@
 RDEPENDS_${PN}-system = " \
         ampere-ipmi-oem \
         ampere-boot-progress \
-<<<<<<< HEAD
-=======
         openocd \
         ampere-power-logger \
->>>>>>> 89e675ec
         "